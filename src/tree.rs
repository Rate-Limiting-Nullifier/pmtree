--- conflicted
+++ resolved
@@ -193,14 +193,9 @@
     }
 
     /// Batch insertion, updates the tree in parallel.
-<<<<<<< HEAD
-    pub fn batch_insert(&mut self, start: Option<usize>, leaves: &[H::Fr]) -> Result<()> {
+    pub fn batch_insert(&mut self, start: Option<usize>, leaves: &[H::Fr]) -> PmtreeResult<()> {
         let start = start.unwrap_or(self.next_index);
         let end = start + leaves.len();
-=======
-    pub fn batch_insert(&mut self, leaves: &[H::Fr]) -> PmtreeResult<()> {
-        let end = self.next_index + leaves.len();
->>>>>>> 183f378d
 
         if end > self.capacity() {
             return Err(PmtreeErrorKind::TreeError(TreeErrorKind::MerkleTreeIsFull));
